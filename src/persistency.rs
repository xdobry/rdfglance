use std::collections::HashMap;
use std::fs::File;
use std::io::{BufReader, BufWriter, Read, Seek, SeekFrom, Write};
use std::path::Path;
use byteorder::{BigEndian, LittleEndian, ReadBytesExt, WriteBytesExt};
use anyhow::{Context, Result};

use crate::nobject::{IriIndex, NodeCache, StringIndexer};
use crate::RdfGlanceApp;

// it is just ascii "rdfg"
const MAGIC_NUMBER: u32 = 0x47464452;
const FORMAT_VERSION: u16 = 0;
const FORMAT_FLAGS: u16 = 0;

#[repr(u8)]
pub enum HeaderType {
    Predicates = 0x01,
    Types = 0x02,
    Languages = 0x03,
    DataTypes = 0x04,
    Nodes = 0x05,
}

impl HeaderType {
    pub fn from_u8(value: u8) -> Option<HeaderType> {
        match value {
            1 => Some(HeaderType::Predicates),
            2 => Some(HeaderType::Types),
            3 => Some(HeaderType::Languages),
            4 => Some(HeaderType::DataTypes),
            5 => Some(HeaderType::Nodes),
            _ => None,
        }
    }
}

impl RdfGlanceApp {
    
    pub fn store(&self, path: &Path)  -> std::io::Result<()> {
        let mut file = BufWriter::new(File::create(path)?);

        file.write_u32::<LittleEndian>(MAGIC_NUMBER)?;
        file.write_u16::<LittleEndian>(FORMAT_VERSION)?;
        file.write_u16::<LittleEndian>(FORMAT_FLAGS)?;
        // header size 
        file.write_u16::<LittleEndian>(10)?;

        self.node_data.indexers.predicate_indexer.store(HeaderType::Predicates as u8, &mut file)?;
        self.node_data.indexers.type_indexer.store(HeaderType::Types as u8, &mut file)?;
        self.node_data.indexers.language_indexer.store(HeaderType::Languages as u8, &mut file)?;
        self.node_data.indexers.datatype_indexer.store(HeaderType::DataTypes as u8, &mut file)?;


        file.flush()?;
        Ok(())
    }

    pub fn restore(path: &Path) -> Result<Self> {
        let mut app = RdfGlanceApp::new(None);
        let mut file = File::open(path)?;
        let magic_number = file.read_u32::<LittleEndian>()?;
        if magic_number != MAGIC_NUMBER {
            return Err(anyhow::anyhow!(
                "This seems not to be RDF Glance file. Wrong magic number",
            ));
        }
        let _version = file.read_u16::<LittleEndian>()?;
        let _flags =  file.read_u16::<LittleEndian>()?;
        let header_length = file.read_u16::<LittleEndian>()?;
        println!("header lenght {}",header_length);
        file.seek(SeekFrom::Start(header_length as u64))?;

        loop {
            match file.read_u8() {
                Ok(header_type_u8) => {
                    println!("reading header type {}",header_type_u8);
                    let header_type = HeaderType::from_u8(header_type_u8);
                    let block_size = file.read_u32::<LittleEndian>()?;
                    println!("block size {}", block_size);
                    if let Some(header_type) = header_type {
                        match header_type {
                            HeaderType::DataTypes => {
                                app.node_data.indexers.datatype_indexer = StringIndexer::restore(&mut file, block_size-5)?;
                            }
                            HeaderType::Languages => {
                                app.node_data.indexers.language_indexer = StringIndexer::restore(&mut file, block_size-5)?;
                            }
                            HeaderType::Predicates => {
                                app.node_data.indexers.predicate_indexer = StringIndexer::restore(&mut file, block_size-5)?;
                            }
                            HeaderType::Types => {
                                app.node_data.indexers.type_indexer = StringIndexer::restore(&mut file, block_size-5)?;
                            }
                            HeaderType::Nodes => {
                                app.node_data.node_cache = NodeCache::restore(&mut file, block_size-5)?;
                            }
                        }
                    } else {
                        println!("unknown header type {} ignoring block",header_type_u8);
                        file.seek(SeekFrom::Current((block_size - 5) as i64))?;
                    }
                },
                Err(_) => {
                    println!("End of file");
                    break;
                }
            }
        }


        return Ok(app);
    }
}

fn with_header_len(file: &mut BufWriter<File>, header_type: u8, f: &dyn Fn(&mut BufWriter<File>) -> std::io::Result<()>) -> std::io::Result<()> {
    file.write_u8(header_type)?;
    let size_pos = file.seek(SeekFrom::Current(0))?;
    file.write_u32::<LittleEndian>(0)?; // Placeholder for size
    f(file)?;
    let end_pos = file.seek(SeekFrom::Current(0))?;
    let size = end_pos - size_pos + 1;
    file.seek(SeekFrom::Start(size_pos))?;
    file.write_u32::<LittleEndian>(size as u32)?;
    file.seek(SeekFrom::End(0))?;
    Ok(())
}

impl StringIndexer {
    pub fn store(&self, header_type: u8, file: &mut BufWriter<File>) -> std::io::Result<()> {
        let len = self.map.len();
        let reverse: HashMap<IriIndex, &String> = self.iter()
            .map(|(key, &value)| (value, key))
            .collect();
<<<<<<< HEAD
        with_header_len(file, header_type, &|file| {
            for i in 0..len {
                let elem = reverse.get(&i);
                if let Some(elem) = elem {
                    file.write_all(elem.as_bytes())?;
                    file.write_u8(0x1F)?;
                }
=======
        println!("storing headertype {:?} len {}",header_type, len);
        for i in 0..len {
            let i :IriIndex = i as IriIndex;
            let elem = reverse.get(&i);
            if let Some(elem) = elem {
                file.write_all(elem.as_bytes())?;
                file.write_u8(0x1F)?;
>>>>>>> a13a89c2
            }
            Ok(())
        })
    }

    pub fn restore(file: &mut File, size: u32) -> Result<Self> {
        let mut index = Self::new();
        let mut idx_num: IriIndex = 0;
        let mut buffer: Vec<u8> = Vec::with_capacity(256);
        for _i in 0..size {
            let byte = file.read_u8()?;
            if byte == 0x1F {
                let str = std::str::from_utf8(&buffer)?;
                index.map.insert(str.to_owned(), idx_num);
                buffer.clear();
                idx_num += 1;
            } else {
                buffer.push(byte);
                match byte {
                    0x00..=0x7F => {
                    }
                    0xC0..=0xDF => {
                        buffer.push(file.read_u8()?);
                    }
                    0xE0..=0xEF => {
                        buffer.push(file.read_u8()?);
                        buffer.push(file.read_u8()?);
                    }
                    0xF0..=0xF7 => {
                        buffer.push(file.read_u8()?);
                        buffer.push(file.read_u8()?);
                        buffer.push(file.read_u8()?);   
                    }
                    _ => {
                        println!("Invalid UTF-8 byte detected: 0x{:X}", byte);
                    }
                };
            }
        }
        return Ok(index);
    }
}

impl NodeCache {
    pub fn store(&self, header_type: u8, file: &mut BufWriter<File>) -> std::io::Result<()> {
        Ok(())
    }

    pub fn restore(file: &mut File, size: u32) -> Result<Self> {
        let cache = NodeCache::new();
        return Ok(cache);
    }
}


#[cfg(test)]
mod tests {
    use std::{fs, path::PathBuf};

    use super::*;

    fn get_test_file_path(filename: &str) -> PathBuf {
        let mut dir = PathBuf::from("target/test-files");
        fs::create_dir_all(&dir).expect("Failed to create test directory"); // Ensure directory exists
        dir.push(filename);
        dir
    }
    

    #[test]
    fn test_store()  -> std::io::Result<()> {
        let store_path = get_test_file_path("store.rdfglance");
        
        let mut vs = RdfGlanceApp::new(None);
        vs.load_ttl("sample-rdf-data/programming_languages.ttl");
        println!("nodes read {}",vs.node_data.len());
        vs.store(&store_path)?;

        assert!(store_path.exists(),"file does not exists");
        let mut restored = RdfGlanceApp::restore(&store_path).unwrap();

        assert!(vs.node_data.indexers.datatype_indexer.map.len()==restored.node_data.indexers.datatype_indexer.map.len());
        assert!(vs.node_data.indexers.language_indexer.map.len()==restored.node_data.indexers.language_indexer.map.len());
        assert!(vs.node_data.indexers.predicate_indexer.map.len()==restored.node_data.indexers.predicate_indexer.map.len());
        assert!(vs.node_data.indexers.type_indexer.map.len()==restored.node_data.indexers.type_indexer.map.len());

        let predicates : Vec<String> = vs.node_data.indexers.predicate_indexer.map.keys().cloned().collect();
        for pred_val in &predicates {
            assert!(vs.node_data.indexers.get_predicate_index(pred_val)==restored.node_data.indexers.get_predicate_index(pred_val))
        }

        Ok(())
    }
   
}

<|MERGE_RESOLUTION|>--- conflicted
+++ resolved
@@ -1,247 +1,238 @@
-use std::collections::HashMap;
-use std::fs::File;
-use std::io::{BufReader, BufWriter, Read, Seek, SeekFrom, Write};
-use std::path::Path;
-use byteorder::{BigEndian, LittleEndian, ReadBytesExt, WriteBytesExt};
-use anyhow::{Context, Result};
-
-use crate::nobject::{IriIndex, NodeCache, StringIndexer};
-use crate::RdfGlanceApp;
-
-// it is just ascii "rdfg"
-const MAGIC_NUMBER: u32 = 0x47464452;
-const FORMAT_VERSION: u16 = 0;
-const FORMAT_FLAGS: u16 = 0;
-
-#[repr(u8)]
-pub enum HeaderType {
-    Predicates = 0x01,
-    Types = 0x02,
-    Languages = 0x03,
-    DataTypes = 0x04,
-    Nodes = 0x05,
-}
-
-impl HeaderType {
-    pub fn from_u8(value: u8) -> Option<HeaderType> {
-        match value {
-            1 => Some(HeaderType::Predicates),
-            2 => Some(HeaderType::Types),
-            3 => Some(HeaderType::Languages),
-            4 => Some(HeaderType::DataTypes),
-            5 => Some(HeaderType::Nodes),
-            _ => None,
-        }
-    }
-}
-
-impl RdfGlanceApp {
-    
-    pub fn store(&self, path: &Path)  -> std::io::Result<()> {
-        let mut file = BufWriter::new(File::create(path)?);
-
-        file.write_u32::<LittleEndian>(MAGIC_NUMBER)?;
-        file.write_u16::<LittleEndian>(FORMAT_VERSION)?;
-        file.write_u16::<LittleEndian>(FORMAT_FLAGS)?;
-        // header size 
-        file.write_u16::<LittleEndian>(10)?;
-
-        self.node_data.indexers.predicate_indexer.store(HeaderType::Predicates as u8, &mut file)?;
-        self.node_data.indexers.type_indexer.store(HeaderType::Types as u8, &mut file)?;
-        self.node_data.indexers.language_indexer.store(HeaderType::Languages as u8, &mut file)?;
-        self.node_data.indexers.datatype_indexer.store(HeaderType::DataTypes as u8, &mut file)?;
-
-
-        file.flush()?;
-        Ok(())
-    }
-
-    pub fn restore(path: &Path) -> Result<Self> {
-        let mut app = RdfGlanceApp::new(None);
-        let mut file = File::open(path)?;
-        let magic_number = file.read_u32::<LittleEndian>()?;
-        if magic_number != MAGIC_NUMBER {
-            return Err(anyhow::anyhow!(
-                "This seems not to be RDF Glance file. Wrong magic number",
-            ));
-        }
-        let _version = file.read_u16::<LittleEndian>()?;
-        let _flags =  file.read_u16::<LittleEndian>()?;
-        let header_length = file.read_u16::<LittleEndian>()?;
-        println!("header lenght {}",header_length);
-        file.seek(SeekFrom::Start(header_length as u64))?;
-
-        loop {
-            match file.read_u8() {
-                Ok(header_type_u8) => {
-                    println!("reading header type {}",header_type_u8);
-                    let header_type = HeaderType::from_u8(header_type_u8);
-                    let block_size = file.read_u32::<LittleEndian>()?;
-                    println!("block size {}", block_size);
-                    if let Some(header_type) = header_type {
-                        match header_type {
-                            HeaderType::DataTypes => {
-                                app.node_data.indexers.datatype_indexer = StringIndexer::restore(&mut file, block_size-5)?;
-                            }
-                            HeaderType::Languages => {
-                                app.node_data.indexers.language_indexer = StringIndexer::restore(&mut file, block_size-5)?;
-                            }
-                            HeaderType::Predicates => {
-                                app.node_data.indexers.predicate_indexer = StringIndexer::restore(&mut file, block_size-5)?;
-                            }
-                            HeaderType::Types => {
-                                app.node_data.indexers.type_indexer = StringIndexer::restore(&mut file, block_size-5)?;
-                            }
-                            HeaderType::Nodes => {
-                                app.node_data.node_cache = NodeCache::restore(&mut file, block_size-5)?;
-                            }
-                        }
-                    } else {
-                        println!("unknown header type {} ignoring block",header_type_u8);
-                        file.seek(SeekFrom::Current((block_size - 5) as i64))?;
-                    }
-                },
-                Err(_) => {
-                    println!("End of file");
-                    break;
-                }
-            }
-        }
-
-
-        return Ok(app);
-    }
-}
-
-fn with_header_len(file: &mut BufWriter<File>, header_type: u8, f: &dyn Fn(&mut BufWriter<File>) -> std::io::Result<()>) -> std::io::Result<()> {
-    file.write_u8(header_type)?;
-    let size_pos = file.seek(SeekFrom::Current(0))?;
-    file.write_u32::<LittleEndian>(0)?; // Placeholder for size
-    f(file)?;
-    let end_pos = file.seek(SeekFrom::Current(0))?;
-    let size = end_pos - size_pos + 1;
-    file.seek(SeekFrom::Start(size_pos))?;
-    file.write_u32::<LittleEndian>(size as u32)?;
-    file.seek(SeekFrom::End(0))?;
-    Ok(())
-}
-
-impl StringIndexer {
-    pub fn store(&self, header_type: u8, file: &mut BufWriter<File>) -> std::io::Result<()> {
-        let len = self.map.len();
-        let reverse: HashMap<IriIndex, &String> = self.iter()
-            .map(|(key, &value)| (value, key))
-            .collect();
-<<<<<<< HEAD
-        with_header_len(file, header_type, &|file| {
-            for i in 0..len {
-                let elem = reverse.get(&i);
-                if let Some(elem) = elem {
-                    file.write_all(elem.as_bytes())?;
-                    file.write_u8(0x1F)?;
-                }
-=======
-        println!("storing headertype {:?} len {}",header_type, len);
-        for i in 0..len {
-            let i :IriIndex = i as IriIndex;
-            let elem = reverse.get(&i);
-            if let Some(elem) = elem {
-                file.write_all(elem.as_bytes())?;
-                file.write_u8(0x1F)?;
->>>>>>> a13a89c2
-            }
-            Ok(())
-        })
-    }
-
-    pub fn restore(file: &mut File, size: u32) -> Result<Self> {
-        let mut index = Self::new();
-        let mut idx_num: IriIndex = 0;
-        let mut buffer: Vec<u8> = Vec::with_capacity(256);
-        for _i in 0..size {
-            let byte = file.read_u8()?;
-            if byte == 0x1F {
-                let str = std::str::from_utf8(&buffer)?;
-                index.map.insert(str.to_owned(), idx_num);
-                buffer.clear();
-                idx_num += 1;
-            } else {
-                buffer.push(byte);
-                match byte {
-                    0x00..=0x7F => {
-                    }
-                    0xC0..=0xDF => {
-                        buffer.push(file.read_u8()?);
-                    }
-                    0xE0..=0xEF => {
-                        buffer.push(file.read_u8()?);
-                        buffer.push(file.read_u8()?);
-                    }
-                    0xF0..=0xF7 => {
-                        buffer.push(file.read_u8()?);
-                        buffer.push(file.read_u8()?);
-                        buffer.push(file.read_u8()?);   
-                    }
-                    _ => {
-                        println!("Invalid UTF-8 byte detected: 0x{:X}", byte);
-                    }
-                };
-            }
-        }
-        return Ok(index);
-    }
-}
-
-impl NodeCache {
-    pub fn store(&self, header_type: u8, file: &mut BufWriter<File>) -> std::io::Result<()> {
-        Ok(())
-    }
-
-    pub fn restore(file: &mut File, size: u32) -> Result<Self> {
-        let cache = NodeCache::new();
-        return Ok(cache);
-    }
-}
-
-
-#[cfg(test)]
-mod tests {
-    use std::{fs, path::PathBuf};
-
-    use super::*;
-
-    fn get_test_file_path(filename: &str) -> PathBuf {
-        let mut dir = PathBuf::from("target/test-files");
-        fs::create_dir_all(&dir).expect("Failed to create test directory"); // Ensure directory exists
-        dir.push(filename);
-        dir
-    }
-    
-
-    #[test]
-    fn test_store()  -> std::io::Result<()> {
-        let store_path = get_test_file_path("store.rdfglance");
-        
-        let mut vs = RdfGlanceApp::new(None);
-        vs.load_ttl("sample-rdf-data/programming_languages.ttl");
-        println!("nodes read {}",vs.node_data.len());
-        vs.store(&store_path)?;
-
-        assert!(store_path.exists(),"file does not exists");
-        let mut restored = RdfGlanceApp::restore(&store_path).unwrap();
-
-        assert!(vs.node_data.indexers.datatype_indexer.map.len()==restored.node_data.indexers.datatype_indexer.map.len());
-        assert!(vs.node_data.indexers.language_indexer.map.len()==restored.node_data.indexers.language_indexer.map.len());
-        assert!(vs.node_data.indexers.predicate_indexer.map.len()==restored.node_data.indexers.predicate_indexer.map.len());
-        assert!(vs.node_data.indexers.type_indexer.map.len()==restored.node_data.indexers.type_indexer.map.len());
-
-        let predicates : Vec<String> = vs.node_data.indexers.predicate_indexer.map.keys().cloned().collect();
-        for pred_val in &predicates {
-            assert!(vs.node_data.indexers.get_predicate_index(pred_val)==restored.node_data.indexers.get_predicate_index(pred_val))
-        }
-
-        Ok(())
-    }
-   
-}
-
+use std::collections::HashMap;
+use std::fs::File;
+use std::io::{BufReader, BufWriter, Read, Seek, SeekFrom, Write};
+use std::path::Path;
+use byteorder::{BigEndian, LittleEndian, ReadBytesExt, WriteBytesExt};
+use anyhow::{Context, Result};
+
+use crate::nobject::{IriIndex, NodeCache, StringIndexer};
+use crate::RdfGlanceApp;
+
+// it is just ascii "rdfg"
+const MAGIC_NUMBER: u32 = 0x47464452;
+const FORMAT_VERSION: u16 = 0;
+const FORMAT_FLAGS: u16 = 0;
+
+#[repr(u8)]
+pub enum HeaderType {
+    Predicates = 0x01,
+    Types = 0x02,
+    Languages = 0x03,
+    DataTypes = 0x04,
+    Nodes = 0x05,
+}
+
+impl HeaderType {
+    pub fn from_u8(value: u8) -> Option<HeaderType> {
+        match value {
+            1 => Some(HeaderType::Predicates),
+            2 => Some(HeaderType::Types),
+            3 => Some(HeaderType::Languages),
+            4 => Some(HeaderType::DataTypes),
+            5 => Some(HeaderType::Nodes),
+            _ => None,
+        }
+    }
+}
+
+impl RdfGlanceApp {
+    
+    pub fn store(&self, path: &Path)  -> std::io::Result<()> {
+        let mut file = BufWriter::new(File::create(path)?);
+
+        file.write_u32::<LittleEndian>(MAGIC_NUMBER)?;
+        file.write_u16::<LittleEndian>(FORMAT_VERSION)?;
+        file.write_u16::<LittleEndian>(FORMAT_FLAGS)?;
+        // header size 
+        file.write_u16::<LittleEndian>(10)?;
+
+        self.node_data.indexers.predicate_indexer.store(HeaderType::Predicates as u8, &mut file)?;
+        self.node_data.indexers.type_indexer.store(HeaderType::Types as u8, &mut file)?;
+        self.node_data.indexers.language_indexer.store(HeaderType::Languages as u8, &mut file)?;
+        self.node_data.indexers.datatype_indexer.store(HeaderType::DataTypes as u8, &mut file)?;
+
+
+        file.flush()?;
+        Ok(())
+    }
+
+    pub fn restore(path: &Path) -> Result<Self> {
+        let mut app = RdfGlanceApp::new(None);
+        let mut file = File::open(path)?;
+        let magic_number = file.read_u32::<LittleEndian>()?;
+        if magic_number != MAGIC_NUMBER {
+            return Err(anyhow::anyhow!(
+                "This seems not to be RDF Glance file. Wrong magic number",
+            ));
+        }
+        let _version = file.read_u16::<LittleEndian>()?;
+        let _flags =  file.read_u16::<LittleEndian>()?;
+        let header_length = file.read_u16::<LittleEndian>()?;
+        println!("header lenght {}",header_length);
+        file.seek(SeekFrom::Start(header_length as u64))?;
+
+        loop {
+            match file.read_u8() {
+                Ok(header_type_u8) => {
+                    println!("reading header type {}",header_type_u8);
+                    let header_type = HeaderType::from_u8(header_type_u8);
+                    let block_size = file.read_u32::<LittleEndian>()?;
+                    println!("block size {}", block_size);
+                    if let Some(header_type) = header_type {
+                        match header_type {
+                            HeaderType::DataTypes => {
+                                app.node_data.indexers.datatype_indexer = StringIndexer::restore(&mut file, block_size-5)?;
+                            }
+                            HeaderType::Languages => {
+                                app.node_data.indexers.language_indexer = StringIndexer::restore(&mut file, block_size-5)?;
+                            }
+                            HeaderType::Predicates => {
+                                app.node_data.indexers.predicate_indexer = StringIndexer::restore(&mut file, block_size-5)?;
+                            }
+                            HeaderType::Types => {
+                                app.node_data.indexers.type_indexer = StringIndexer::restore(&mut file, block_size-5)?;
+                            }
+                            HeaderType::Nodes => {
+                                app.node_data.node_cache = NodeCache::restore(&mut file, block_size-5)?;
+                            }
+                        }
+                    } else {
+                        println!("unknown header type {} ignoring block",header_type_u8);
+                        file.seek(SeekFrom::Current((block_size - 5) as i64))?;
+                    }
+                },
+                Err(_) => {
+                    println!("End of file");
+                    break;
+                }
+            }
+        }
+
+
+        return Ok(app);
+    }
+}
+
+fn with_header_len(file: &mut BufWriter<File>, header_type: u8, f: &dyn Fn(&mut BufWriter<File>) -> std::io::Result<()>) -> std::io::Result<()> {
+    file.write_u8(header_type)?;
+    let size_pos = file.seek(SeekFrom::Current(0))?;
+    file.write_u32::<LittleEndian>(0)?; // Placeholder for size
+    f(file)?;
+    let end_pos = file.seek(SeekFrom::Current(0))?;
+    let size = end_pos - size_pos + 1;
+    file.seek(SeekFrom::Start(size_pos))?;
+    file.write_u32::<LittleEndian>(size as u32)?;
+    file.seek(SeekFrom::End(0))?;
+    Ok(())
+}
+
+impl StringIndexer {
+    pub fn store(&self, header_type: u8, file: &mut BufWriter<File>) -> std::io::Result<()> {
+        let len = self.map.len();
+        let reverse: HashMap<IriIndex, &String> = self.iter()
+            .map(|(key, &value)| (value, key))
+            .collect();
+        with_header_len(file, header_type, &|file| {
+            for i in 0..len {
+                let i : IriIndex = i as IriIndex;
+                let elem = reverse.get(&i);
+                if let Some(elem) = elem {
+                    file.write_all(elem.as_bytes())?;
+                    file.write_u8(0x1F)?;
+                }
+            }
+            Ok(())
+        })
+    }
+
+    pub fn restore(file: &mut File, size: u32) -> Result<Self> {
+        let mut index = Self::new();
+        let mut idx_num: IriIndex = 0;
+        let mut buffer: Vec<u8> = Vec::with_capacity(256);
+        for _i in 0..size {
+            let byte = file.read_u8()?;
+            if byte == 0x1F {
+                let str = std::str::from_utf8(&buffer)?;
+                index.map.insert(str.to_owned(), idx_num);
+                buffer.clear();
+                idx_num += 1;
+            } else {
+                buffer.push(byte);
+                match byte {
+                    0x00..=0x7F => {
+                    }
+                    0xC0..=0xDF => {
+                        buffer.push(file.read_u8()?);
+                    }
+                    0xE0..=0xEF => {
+                        buffer.push(file.read_u8()?);
+                        buffer.push(file.read_u8()?);
+                    }
+                    0xF0..=0xF7 => {
+                        buffer.push(file.read_u8()?);
+                        buffer.push(file.read_u8()?);
+                        buffer.push(file.read_u8()?);   
+                    }
+                    _ => {
+                        println!("Invalid UTF-8 byte detected: 0x{:X}", byte);
+                    }
+                };
+            }
+        }
+        return Ok(index);
+    }
+}
+
+impl NodeCache {
+    pub fn store(&self, header_type: u8, file: &mut BufWriter<File>) -> std::io::Result<()> {
+        Ok(())
+    }
+
+    pub fn restore(file: &mut File, size: u32) -> Result<Self> {
+        let cache = NodeCache::new();
+        return Ok(cache);
+    }
+}
+
+
+#[cfg(test)]
+mod tests {
+    use std::{fs, path::PathBuf};
+
+    use super::*;
+
+    fn get_test_file_path(filename: &str) -> PathBuf {
+        let mut dir = PathBuf::from("target/test-files");
+        fs::create_dir_all(&dir).expect("Failed to create test directory"); // Ensure directory exists
+        dir.push(filename);
+        dir
+    }
+    
+
+    #[test]
+    fn test_store()  -> std::io::Result<()> {
+        let store_path = get_test_file_path("store.rdfglance");
+        
+        let mut vs = RdfGlanceApp::new(None);
+        vs.load_ttl("sample-rdf-data/programming_languages.ttl");
+        println!("nodes read {}",vs.node_data.len());
+        vs.store(&store_path)?;
+
+        assert!(store_path.exists(),"file does not exists");
+        let mut restored = RdfGlanceApp::restore(&store_path).unwrap();
+
+        assert!(vs.node_data.indexers.datatype_indexer.map.len()==restored.node_data.indexers.datatype_indexer.map.len());
+        assert!(vs.node_data.indexers.language_indexer.map.len()==restored.node_data.indexers.language_indexer.map.len());
+        assert!(vs.node_data.indexers.predicate_indexer.map.len()==restored.node_data.indexers.predicate_indexer.map.len());
+        assert!(vs.node_data.indexers.type_indexer.map.len()==restored.node_data.indexers.type_indexer.map.len());
+
+        let predicates : Vec<String> = vs.node_data.indexers.predicate_indexer.map.keys().cloned().collect();
+        for pred_val in &predicates {
+            assert!(vs.node_data.indexers.get_predicate_index(pred_val)==restored.node_data.indexers.get_predicate_index(pred_val))
+        }
+
+        Ok(())
+    }
+   
+}
+